--- conflicted
+++ resolved
@@ -30,7 +30,6 @@
 	"github.com/soheilhy/cmux"
 	"go.uber.org/zap"
 	"google.golang.org/grpc"
-	//"https://github.com/polaris1119/bitmap"
 
 	"github.com/pingcap/dm/checker"
 	"github.com/pingcap/dm/dm/common"
@@ -165,14 +164,10 @@
 		return errors.Trace(err)
 	}
 
-<<<<<<< HEAD
 	wg.Add(1)
 	go func() {
 		defer wg.Done()
 
-=======
-	go func() {
->>>>>>> 53baa259
 		httpS := &http.Server{
 			Handler: httpmux,
 		}
@@ -486,14 +481,6 @@
 	}, nil
 }
 
-func (s *Server) QueryTaskConfig(ctx context.Context, req *pb.TaskConfigRequest) (*pb.TaskConfigResponse, error) {
-	return &pb.TaskConfigResponse{
-		Result: true,
-		Msg:    "",
-		Config: "hello dm",
-	}, nil
-}
-
 // QueryStatus implements MasterServer.QueryStatus
 func (s *Server) QueryStatus(ctx context.Context, req *pb.QueryStatusListRequest) (*pb.QueryStatusListResponse, error) {
 	log.L().Info("", zap.Stringer("payload", req), zap.String("request", "QueryStatus"))
@@ -511,7 +498,6 @@
 			return &pb.QueryStatusListResponse{
 				Result: false,
 				Msg:    fmt.Sprintf("%s relevant worker-client not found", strings.Join(invalidWorkers, ", ")),
-				//Stage:  map[string]pb.Stage{pb.Stage_Running},
 			}, nil
 		}
 		workers = req.Workers
@@ -522,7 +508,6 @@
 			return &pb.QueryStatusListResponse{
 				Result: false,
 				Msg:    fmt.Sprintf("task %s has no workers or not exist, can try `refresh-worker-tasks` cmd first", req.Name),
-				//Stage:  pb.Stage_Running,
 			}, nil
 		}
 	} else {
@@ -555,23 +540,26 @@
 	return resp, nil
 }
 
+// JudgeTaskStage judges every task's stage according to their subtasks' stage:
+// 1. Finished: all subtasks is in Finished stage
+// 2. Stopped: all subtasks is in Stopped stage
+// 3. New: all subtasks is in New stage
+// 4. Paused: any one of the subtasks is in Paused stage
+// 5. Running: except 1 - 4 situations
 func JudgeTaskStage(workerStatus []*pb.QueryStatusResponse) map[string]pb.Stage {
-	//taskStages := make(map[string][]pb.Stage)
-	taskStages := make(map[string]byte)
+	subtaskStages := make(map[string]byte)
 	taskStage := make(map[string]pb.Stage)
 
 	for _, status := range workerStatus {
 		for _, subTaskStatus := range status.SubTaskStatus {
-			if _, ok := taskStages[subTaskStatus.Name]; !ok {
-				//stages = append(stages, subTaskStatus.Stage)
-				taskStages[subTaskStatus.Name] = 0
-				//stages.SetBit(uint64(subTaskStatus.Stage), 1)
-			}
-			taskStages[subTaskStatus.Name] |= 0x01 << uint64(subTaskStatus.Stage)
-		}
-	}
-
-	for task, stageByte := range taskStages {
+			if _, ok := subtaskStages[subTaskStatus.Name]; !ok {
+				subtaskStages[subTaskStatus.Name] = 0
+			}
+			subtaskStages[subTaskStatus.Name] |= 0x01 << uint64(subTaskStatus.Stage)
+		}
+	}
+
+	for task, stageByte := range subtaskStages {
 		if stageByte == 0x01<<uint64(pb.Stage_Finished) {
 			taskStage[task] = pb.Stage_Finished
 		} else if stageByte == 0x01<<uint64(pb.Stage_Stopped) {
